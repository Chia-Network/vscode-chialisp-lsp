--- conflicted
+++ resolved
@@ -1687,11 +1687,7 @@
 }
 
 #[test]
-<<<<<<< HEAD
-fn test_lambda_tokens() {
-=======
 fn test_defconstant_non_expression() {
->>>>>>> 5da5be96
     let mut lsp = LSPServiceProvider::new(
         Rc::new(FSFileReader::new()),
         Rc::new(EPrintWriter::new()),
@@ -1708,13 +1704,9 @@
         indoc! {"
 (mod ()
   (include *standard-cl-23*)
-<<<<<<< HEAD
-  (lambda (X) (+ X 3))
-=======
   (defconstant ILLEGAL (()))
   (defconstant ILLEGAL2 (() \"HAHAH\"))
   (c ILLEGAL ILLEGAL2)
->>>>>>> 5da5be96
   )"}
         .to_string(),
     );
@@ -1753,16 +1745,6 @@
             SemanticToken {
                 delta_line: 1,
                 delta_start: 3,
-<<<<<<< HEAD
-                length: 6,
-                token_type: TK_KEYWORD_IDX,
-                token_modifiers_bitset: 0,
-            },
-            SemanticToken {
-                delta_line: 0,
-                delta_start: 8,
-                length: 1,
-=======
                 length: 11,
                 token_type: TK_KEYWORD_IDX,
                 token_modifiers_bitset: 0
@@ -1771,15 +1753,10 @@
                 delta_line: 0,
                 delta_start: 12,
                 length: 7,
->>>>>>> 5da5be96
                 token_type: TK_VARIABLE_IDX,
                 token_modifiers_bitset: 3
             },
             SemanticToken {
-<<<<<<< HEAD
-                delta_line: 0,
-                delta_start: 4,
-=======
                 delta_line: 1,
                 delta_start: 3,
                 length: 11,
@@ -1796,7 +1773,6 @@
             SemanticToken {
                 delta_line: 1,
                 delta_start: 3,
->>>>>>> 5da5be96
                 length: 1,
                 token_type: TK_FUNCTION_IDX,
                 token_modifiers_bitset: 0
@@ -1804,27 +1780,110 @@
             SemanticToken {
                 delta_line: 0,
                 delta_start: 2,
-<<<<<<< HEAD
-                length: 1,
-=======
                 length: 7,
->>>>>>> 5da5be96
                 token_type: TK_VARIABLE_IDX,
                 token_modifiers_bitset: 0
             },
             SemanticToken {
                 delta_line: 0,
-<<<<<<< HEAD
-                delta_start: 2,
-                length: 1,
-                token_type: TK_NUMBER_IDX,
-=======
                 delta_start: 8,
                 length: 8,
                 token_type: TK_VARIABLE_IDX,
->>>>>>> 5da5be96
                 token_modifiers_bitset: 0
             }
         ]
     );
+}
+
+#[test]
+fn test_lambda_tokens() {
+    let mut lsp = LSPServiceProvider::new(
+        Rc::new(FSFileReader::new()),
+        Rc::new(EPrintWriter::new()),
+        true,
+    );
+    lsp.set_workspace_root(PathBuf::from(r"."));
+    lsp.set_config(ConfigJson {
+        include_paths: vec!["./resources/tests".to_string()],
+    });
+    let file = "file://./test.cl".to_string();
+    let open_msg = make_did_open_message(
+        &file,
+        1,
+        indoc! {"
+(mod ()
+  (include *standard-cl-23*)
+  (lambda (X) (+ X 3))
+  )"}
+        .to_string(),
+    );
+    let sem_tok = make_get_semantic_tokens_msg(&file, 2);
+    lsp.handle_message(&open_msg)
+        .expect("should be ok to take open msg");
+    let r2 = lsp
+        .handle_message(&sem_tok)
+        .expect("should be ok to send sem tok");
+    eprintln!("msg {}", get_msg_params(&r2[0]));
+    let decoded_tokens: SemanticTokens = serde_json::from_str(&get_msg_params(&r2[0])).unwrap();
+    assert_eq!(
+        decoded_tokens.data,
+        vec![
+            SemanticToken {
+                delta_line: 0,
+                delta_start: 1,
+                length: 3,
+                token_type: TK_KEYWORD_IDX,
+                token_modifiers_bitset: 0,
+            },
+            SemanticToken {
+                delta_line: 1,
+                delta_start: 3,
+                length: 7,
+                token_type: TK_KEYWORD_IDX,
+                token_modifiers_bitset: 0,
+            },
+            SemanticToken {
+                delta_line: 0,
+                delta_start: 8,
+                length: 16,
+                token_type: TK_STRING_IDX,
+                token_modifiers_bitset: 0,
+            },
+            SemanticToken {
+                delta_line: 1,
+                delta_start: 3,
+                length: 6,
+                token_type: TK_KEYWORD_IDX,
+                token_modifiers_bitset: 0,
+            },
+            SemanticToken {
+                delta_line: 0,
+                delta_start: 8,
+                length: 1,
+                token_type: TK_VARIABLE_IDX,
+                token_modifiers_bitset: 3
+            },
+            SemanticToken {
+                delta_line: 0,
+                delta_start: 4,
+                length: 1,
+                token_type: TK_FUNCTION_IDX,
+                token_modifiers_bitset: 0
+            },
+            SemanticToken {
+                delta_line: 0,
+                delta_start: 2,
+                length: 1,
+                token_type: TK_VARIABLE_IDX,
+                token_modifiers_bitset: 0
+            },
+            SemanticToken {
+                delta_line: 0,
+                delta_start: 2,
+                length: 1,
+                token_type: TK_NUMBER_IDX,
+                token_modifiers_bitset: 0
+            }
+        ]
+    );
 }