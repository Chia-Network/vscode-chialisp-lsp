--- conflicted
+++ resolved
@@ -1,17 +1,11 @@
 use std::borrow::Borrow;
-<<<<<<< HEAD
 use std::cell::{Ref, RefCell};
 use std::cmp::{Ordering, PartialOrd};
 use std::collections::{BTreeMap, HashMap};
 use std::default::Default;
 use std::mem::swap;
 use std::path::{Path, PathBuf};
-=======
-use std::cmp::PartialOrd;
-use std::collections::HashMap;
-use std::path::PathBuf;
 #[cfg(test)]
->>>>>>> e52cf971
 use std::str::FromStr;
 use std::rc::Rc;
 
@@ -296,70 +290,6 @@
         // Not overlapping if both points are on the same side of the other 2
         sortable[0].1 != sortable[1].1
     }
-}
-
-#[derive(Debug, Clone)]
-pub struct DocData {
-    pub fullname: String,
-    pub text: Vec<Rc<Vec<u8>>>,
-    pub version: i32,
-    pub comments: HashMap<usize, usize>,
-}
-
-impl DocData {
-    pub fn nth_line_ref(&self, line: usize) -> Option<&Vec<u8>> {
-        if line < self.text.len() {
-            let borrowed: &Vec<u8> = self.text[line].borrow();
-            Some(borrowed)
-        } else {
-            None
-        }
-    }
-
-    // Given a position go back one character, returning the character
-    // and the new position if they exist.
-    pub fn get_prev_position(&self, position: &Position) -> Option<(u8, Position)> {
-        if position.character == 0
-            && position.line > 0
-            && ((position.line - 1) as usize) < self.text.len()
-        {
-            let nextline = position.line - 1;
-            self.get_prev_position(&Position {
-                line: nextline,
-                character: self.text[nextline as usize].len() as u32,
-            })
-        } else {
-            self.nth_line_ref(position.line as usize).and_then(|line| {
-                if position.character > 0 && (position.character as usize) <= line.len() {
-                    let prev_char = position.character - 1;
-                    let the_char = line[prev_char as usize];
-                    Some((
-                        the_char,
-                        Position {
-                            line: position.line,
-                            character: prev_char,
-                        },
-                    ))
-                } else {
-                    None
-                }
-            })
-        }
-    }
-
-    // Given a position, get the pointed-to character.
-    // Not currently used.
-    /*
-    pub fn get_at_position(&self, position: &Position) -> Option<u8> {
-        self.nth_line_ref(position.line as usize).and_then(|line| {
-            if (position.character as usize) < line.len() {
-                Some(line[position.character as usize])
-            } else {
-                None
-            }
-        })
-    }
-    */
 }
 
 #[derive(Debug, Clone)]
