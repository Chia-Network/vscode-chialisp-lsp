--- conflicted
+++ resolved
@@ -142,51 +142,6 @@
     }
 }
 
-<<<<<<< HEAD
-=======
-pub trait IFileReader {
-    fn read_content(&self, name: &str) -> Result<String, String>;
-}
-
-pub trait ILogWriter {
-    fn log(&self, text: &str);
-}
-
-#[derive(Default)]
-pub struct FSFileReader {}
-
-impl IFileReader for FSFileReader {
-    fn read_content(&self, name: &str) -> Result<String, String> {
-        std::fs::read(name).map(|content| {
-            decode_string(&content)
-        }).map_err(|e| format!("{:?}", e))
-    }
-}
-
-impl FSFileReader {
-    #[cfg(test)]
-    pub fn new() -> Self {
-        Default::default()
-    }
-}
-
-#[derive(Default)]
-pub struct EPrintWriter {}
-
-impl ILogWriter for EPrintWriter {
-    fn log(&self, text: &str) {
-        eprintln!("{}", text);
-    }
-}
-
-impl EPrintWriter {
-    #[cfg(test)]
-    pub fn new() -> Self {
-        Default::default()
-    }
-}
-
->>>>>>> 72af81fa
 #[cfg(test)]
 fn uniterr<A>(_: A) -> () { () }
 
@@ -260,7 +215,6 @@
     pub start: DocPosition,
     pub end: DocPosition,
 }
-
 
 #[test]
 fn test_docrange_overlap_no() {
@@ -431,87 +385,6 @@
         // Not overlapping if both points are on the same side of the other 2
         sortable[0].1 != sortable[1].1
     }
-}
-
-<<<<<<< HEAD
-#[derive(Debug, Clone)]
-=======
-#[test]
-fn test_docrange_overlap_no() {
-    assert_eq!(
-        DocRange {
-            start: DocPosition { line: 2, character: 5 },
-            end: DocPosition { line: 3, character: 4 },
-        }.overlap(&DocRange {
-            start: DocPosition { line: 1, character: 2 },
-            end: DocPosition { line: 2, character: 3 }
-        }),
-        false
-    );
-}
-
-#[test]
-fn test_docrange_overlap_yes() {
-    assert_eq!(
-        DocRange {
-            start: DocPosition { line: 2, character: 5 },
-            end: DocPosition { line: 3, character: 4 },
-        }.overlap(&DocRange {
-            start: DocPosition { line: 3, character: 2 },
-            end: DocPosition { line: 3, character: 8 }
-        }),
-        true
-    );
-}
-
-#[test]
-fn test_docrange_overlap_same_line_no() {
-    assert_eq!(
-        DocRange {
-            start: DocPosition { line: 2, character: 5 },
-            end: DocPosition { line: 2, character: 7 },
-        }.overlap(&DocRange {
-            start: DocPosition { line: 2, character: 1 },
-            end: DocPosition { line: 2, character: 4 }
-        }),
-        false
-    );
-}
-
-#[test]
-fn test_docrange_overlap_same_line_yes() {
-    assert_eq!(
-        DocRange {
-            start: DocPosition { line: 2, character: 5 },
-            end: DocPosition { line: 2, character: 7 },
-        }.overlap(&DocRange {
-            start: DocPosition { line: 2, character: 1 },
-            end: DocPosition { line: 2, character: 5 }
-        }),
-        true
-    );
-}
-
-#[test]
-fn test_invalid_zero_srcloc_leads_to_zero_position() {
-    assert_eq!(
-        DocRange::from_srcloc(Srcloc::new(Rc::new("file.txt".to_owned()), 0, 0)),
-        DocRange {
-            start: DocPosition { line: 0, character: 0 },
-            end: DocPosition { line: 0, character: 0 }
-        }
-    );
-}
-
-#[test]
-fn test_doc_range_overlap_at_zero() {
-    assert!(DocRange {
-        start: DocPosition { line: 0, character: 0 },
-        end: DocPosition { line: 0, character: 2 }
-    }.overlap(&DocRange {
-        start: DocPosition { line: 0, character: 1 },
-        end: DocPosition { line: 0, character: 3 }
-    }));
 }
 
 // An object that contains the literal text of a document we're working with in
@@ -585,7 +458,6 @@
 }
 
 #[derive(Debug, Clone, PartialEq, PartialOrd, Eq, Ord)]
->>>>>>> 72af81fa
 struct HelperWithDocRange {
     pub loc: DocRange,
 }
@@ -1014,62 +886,6 @@
     }
 }
 
-// An object that contains the literal text of a document we're working with in
-// the LSP.
-#[derive(Debug, Clone)]
-pub struct DocData {
-    pub fullname: String,
-    pub text: Vec<Rc<Vec<u8>>>,
-    pub version: i32,
-    // Zero based.
-    pub comments: HashMap<usize, usize>,
-}
-
-impl DocData {
-    // Return a reference to the nth line's data.
-    pub fn nth_line_ref(&self, line: usize) -> Option<&Vec<u8>> {
-        if line < self.text.len() {
-            let borrowed: &Vec<u8> = self.text[line].borrow();
-            Some(borrowed)
-        } else {
-            None
-        }
-    }
-
-    // Given a position go back one character, returning the character
-    // and the new position if they exist.
-    //
-    // This only visits characters in lines, so it will skip blank lines.
-    pub fn get_prev_position(&self, position: &Position) -> Option<(u8, Position)> {
-        if position.character == 0
-            && position.line > 0
-            && ((position.line - 1) as usize) < self.text.len()
-        {
-            let nextline = position.line - 1;
-            self.get_prev_position(&Position {
-                line: nextline,
-                character: self.text[nextline as usize].len() as u32,
-            })
-        } else {
-            self.nth_line_ref(position.line as usize).and_then(|line| {
-                if position.character > 0 && (position.character as usize) <= line.len() {
-                    let prev_char = position.character - 1;
-                    let the_char = line[prev_char as usize];
-                    Some((
-                        the_char,
-                        Position {
-                            line: position.line,
-                            character: prev_char,
-                        },
-                    ))
-                } else {
-                    None
-                }
-            })
-        }
-    }
-}
-
 // Note: This is using a directive that ensures that this code is only included
 // in the test build.  It is not necessary to be concerned that it will be
 // included in another configuration.  Although it's name contains test, it will
