--- conflicted
+++ resolved
@@ -5,13 +5,9 @@
 use std::default::Default;
 use std::mem::swap;
 use std::path::{Path, PathBuf};
-<<<<<<< HEAD
 #[cfg(test)]
 use std::str::FromStr;
-=======
->>>>>>> bd7b7e2d
 use std::rc::Rc;
-use std::str::FromStr;
 
 use lsp_server::{ExtractError, Message, Notification, Request, RequestId};
 
@@ -26,10 +22,7 @@
 use serde::{Deserialize, Serialize};
 use url::{Host, Url};
 
-<<<<<<< HEAD
 use crate::interfaces::{IFileReader, ILogWriter};
-=======
->>>>>>> bd7b7e2d
 use crate::lsp::compopts::{get_file_content, LSPCompilerOpts};
 use crate::lsp::parse::{make_simple_ranges, IncludeKind, ParsedDoc};
 use crate::lsp::patch::stringify_doc;
@@ -132,46 +125,6 @@
     }
 }
 
-pub trait IFileReader {
-    fn read(&self, name: &str) -> Result<Vec<u8>, String>;
-}
-
-pub trait ILogWriter {
-    fn write(&self, text: &str);
-}
-
-#[derive(Default)]
-pub struct FSFileReader {}
-
-impl IFileReader for FSFileReader {
-    fn read(&self, name: &str) -> Result<Vec<u8>, String> {
-        std::fs::read(name).map_err(|e| format!("{:?}", e))
-    }
-}
-
-impl FSFileReader {
-    #[cfg(test)]
-    pub fn new() -> Self {
-        Default::default()
-    }
-}
-
-#[derive(Default)]
-pub struct EPrintWriter {}
-
-impl ILogWriter for EPrintWriter {
-    fn write(&self, text: &str) {
-        eprintln!("{}", text);
-    }
-}
-
-impl EPrintWriter {
-    #[cfg(test)]
-    pub fn new() -> Self {
-        Default::default()
-    }
-}
-
 #[cfg(test)]
 fn uniterr<A>(_: A) -> () { () }
 
@@ -244,6 +197,85 @@
 pub struct DocRange {
     pub start: DocPosition,
     pub end: DocPosition,
+}
+
+
+#[test]
+fn test_docrange_overlap_no() {
+    assert_eq!(
+        DocRange {
+            start: DocPosition { line: 2, character: 5 },
+            end: DocPosition { line: 3, character: 4 },
+        }.overlap(&DocRange {
+            start: DocPosition { line: 1, character: 2 },
+            end: DocPosition { line: 2, character: 3 }
+        }),
+        false
+    );
+}
+
+#[test]
+fn test_docrange_overlap_yes() {
+    assert_eq!(
+        DocRange {
+            start: DocPosition { line: 2, character: 5 },
+            end: DocPosition { line: 3, character: 4 },
+        }.overlap(&DocRange {
+            start: DocPosition { line: 3, character: 2 },
+            end: DocPosition { line: 3, character: 8 }
+        }),
+        true
+    );
+}
+
+#[test]
+fn test_docrange_overlap_same_line_no() {
+    assert_eq!(
+        DocRange {
+            start: DocPosition { line: 2, character: 5 },
+            end: DocPosition { line: 2, character: 7 },
+        }.overlap(&DocRange {
+            start: DocPosition { line: 2, character: 1 },
+            end: DocPosition { line: 2, character: 4 }
+        }),
+        false
+    );
+}
+
+#[test]
+fn test_docrange_overlap_same_line_yes() {
+    assert_eq!(
+        DocRange {
+            start: DocPosition { line: 2, character: 5 },
+            end: DocPosition { line: 2, character: 7 },
+        }.overlap(&DocRange {
+            start: DocPosition { line: 2, character: 1 },
+            end: DocPosition { line: 2, character: 5 }
+        }),
+        true
+    );
+}
+
+#[test]
+fn test_invalid_zero_srcloc_leads_to_zero_position() {
+    assert_eq!(
+        DocRange::from_srcloc(Srcloc::new(Rc::new("file.txt".to_owned()), 0, 0)),
+        DocRange {
+            start: DocPosition { line: 0, character: 0 },
+            end: DocPosition { line: 0, character: 0 }
+        }
+    );
+}
+
+#[test]
+fn test_doc_range_overlap_at_zero() {
+    assert!(DocRange {
+        start: DocPosition { line: 0, character: 0 },
+        end: DocPosition { line: 0, character: 2 }
+    }.overlap(&DocRange {
+        start: DocPosition { line: 0, character: 1 },
+        end: DocPosition { line: 0, character: 3 }
+    }));
 }
 
 #[derive(Clone, Debug)]
@@ -770,84 +802,6 @@
     }
 }
 
-#[test]
-fn test_docrange_overlap_no() {
-    assert_eq!(
-        DocRange {
-            start: DocPosition { line: 2, character: 5 },
-            end: DocPosition { line: 3, character: 4 },
-        }.overlap(&DocRange {
-            start: DocPosition { line: 1, character: 2 },
-            end: DocPosition { line: 2, character: 3 }
-        }),
-        false
-    );
-}
-
-#[test]
-fn test_docrange_overlap_yes() {
-    assert_eq!(
-        DocRange {
-            start: DocPosition { line: 2, character: 5 },
-            end: DocPosition { line: 3, character: 4 },
-        }.overlap(&DocRange {
-            start: DocPosition { line: 3, character: 2 },
-            end: DocPosition { line: 3, character: 8 }
-        }),
-        true
-    );
-}
-
-#[test]
-fn test_docrange_overlap_same_line_no() {
-    assert_eq!(
-        DocRange {
-            start: DocPosition { line: 2, character: 5 },
-            end: DocPosition { line: 2, character: 7 },
-        }.overlap(&DocRange {
-            start: DocPosition { line: 2, character: 1 },
-            end: DocPosition { line: 2, character: 4 }
-        }),
-        false
-    );
-}
-
-#[test]
-fn test_docrange_overlap_same_line_yes() {
-    assert_eq!(
-        DocRange {
-            start: DocPosition { line: 2, character: 5 },
-            end: DocPosition { line: 2, character: 7 },
-        }.overlap(&DocRange {
-            start: DocPosition { line: 2, character: 1 },
-            end: DocPosition { line: 2, character: 5 }
-        }),
-        true
-    );
-}
-
-#[test]
-fn test_invalid_zero_srcloc_leads_to_zero_position() {
-    assert_eq!(
-        DocRange::from_srcloc(Srcloc::new(Rc::new("file.txt".to_owned()), 0, 0)),
-        DocRange {
-            start: DocPosition { line: 0, character: 0 },
-            end: DocPosition { line: 0, character: 0 }
-        }
-    );
-}
-
-#[test]
-fn test_doc_range_overlap_at_zero() {
-    assert!(DocRange {
-        start: DocPosition { line: 0, character: 0 },
-        end: DocPosition { line: 0, character: 2 }
-    }.overlap(&DocRange {
-        start: DocPosition { line: 0, character: 1 },
-        end: DocPosition { line: 0, character: 3 }
-    }));
-}
-
 // An object that contains the literal text of a document we're working with in
 // the LSP.
 #[derive(Debug, Clone)]
@@ -901,451 +855,6 @@
                 }
             })
         }
-    }
-
-    // Given a position, get the pointed-to character.
-    // Not currently used.
-    /*
-    pub fn get_at_position(&self, position: &Position) -> Option<u8> {
-        self.nth_line_ref(position.line as usize).and_then(|line| {
-            if (position.character as usize) < line.len() {
-                Some(line[position.character as usize])
-            } else {
-                None
-            }
-        })
-    }
-    */
-}
-
-#[derive(Debug, Clone)]
-struct HelperWithDocRange {
-    pub loc: DocRange,
-}
-
-impl PartialEq for HelperWithDocRange {
-    fn eq(&self, other: &Self) -> bool {
-        self.loc == other.loc
-    }
-}
-
-impl PartialOrd for HelperWithDocRange {
-    fn partial_cmp(&self, other: &Self) -> Option<Ordering> {
-        Some(self.loc.cmp(&other.loc))
-    }
-}
-
-impl Eq for HelperWithDocRange {}
-impl Ord for HelperWithDocRange {
-    fn cmp(&self, other: &Self) -> Ordering {
-        self.loc.cmp(&other.loc)
-    }
-}
-
-#[derive(Debug, Clone, Serialize, Deserialize, Default)]
-pub struct ConfigJson {
-    pub include_paths: Vec<String>,
-}
-
-pub enum InitState {
-    Preconfig,
-    Initialized(Rc<InitializeParams>),
-}
-
-#[derive(Default)]
-pub struct ErrorSet {
-    preprocessing: Vec<Diagnostic>,
-    semantic: Vec<Diagnostic>,
-}
-
-impl ErrorSet {
-    pub fn from_preprocessing(v: Vec<Diagnostic>) -> Self {
-        ErrorSet { preprocessing: v, semantic: vec![] }
-    }
-
-    pub fn from_semantic(v: Vec<Diagnostic>) -> Self {
-        ErrorSet { preprocessing: vec![], semantic: v }
-    }
-}
-
-pub struct LSPServiceProvider {
-    // Init params.
-    pub fs: Rc<dyn IFileReader>,
-    pub log: Rc<dyn ILogWriter>,
-    pub init: Option<InitState>,
-    pub workspace_root_override: Option<PathBuf>,
-    pub config: ConfigJson,
-
-    // Let document collection be sharable due to the need to capture it for
-    // use in compiler opts.
-    pub document_collection: Rc<RefCell<HashMap<String, DocData>>>,
-
-    // These aren't shared.
-    pub parsed_documents: HashMap<String, ParsedDoc>,
-    pub goto_defs: HashMap<String, BTreeMap<SemanticTokenSortable, Srcloc>>,
-
-    // Collection of all known errors we're throwing.
-    pub thrown_errors: HashMap<String, ErrorSet>,
-
-    // Prim list so we can tell if the first atom is a clvm atom.
-    pub prims: Vec<Vec<u8>>,
-
-    // Set of file extensions we should consider changing the world.
-    pub workspace_file_extensions_to_resync_for: Vec<String>,
-}
-
-pub fn urlify(u: &str) -> String {
-    if !u.starts_with("file://") {
-        format!("file://{}", u)
-    } else {
-        u.to_owned()
-    }
-}
-
-impl LSPServiceProvider {
-    pub fn produce_error_list(&self) -> Vec<Message> {
-        let mut all_errors = Vec::new();
-        let tour_documents: Vec<String> = self.parsed_documents.keys().cloned().collect();
-
-        for uristring in tour_documents.iter() {
-            if let Some(err) = self.thrown_errors.get(uristring) {
-                if !err.preprocessing.is_empty() {
-                    all_errors.push(Message::Notification(Notification {
-                        method: "textDocument/publishDiagnostics".to_string(),
-                        params: serde_json::to_value(PublishDiagnosticsParams {
-                            uri: Url::parse(uristring).unwrap(),
-                            version: None,
-                            diagnostics: err.preprocessing.clone(),
-                        })
-                            .unwrap(),
-                    }));
-                } else if !err.semantic.is_empty() {
-                    all_errors.push(Message::Notification(Notification {
-                        method: "textDocument/publishDiagnostics".to_string(),
-                        params: serde_json::to_value(PublishDiagnosticsParams {
-                            uri: Url::parse(uristring).unwrap(),
-                            version: None,
-                            diagnostics: err.semantic.clone(),
-                        })
-                            .unwrap(),
-                    }));
-                } else {
-                    all_errors.push(Message::Notification(Notification {
-                        method: "textDocument/publishDiagnostics".to_string(),
-                        params: serde_json::to_value(PublishDiagnosticsParams {
-                            uri: Url::parse(uristring).unwrap(),
-                            version: None,
-                            diagnostics: vec![]
-                        })
-                            .unwrap(),
-                    }));
-                }
-            }
-        }
-        all_errors
-    }
-
-    // Set errors of a given kind for the indicated source file.
-    pub fn set_error_list(&mut self, uristring: &str, preprocessing: bool, errors: Vec<Diagnostic>) {
-        if preprocessing {
-            // Remove semantic errors if errors is not empty, otherwise, clear
-            // preprocessing errors.
-            if let Some(eset) = self.thrown_errors.get_mut(uristring) {
-                if !errors.is_empty() {
-                    eset.semantic.clear();
-                }
-
-                eset.preprocessing = errors;
-            } else {
-                // no previous entry, so just set it.
-                self.thrown_errors.insert(
-                    uristring.to_owned(),
-                    ErrorSet::from_preprocessing(errors)
-                );
-            }
-        } else {
-            if let Some(eset) = self.thrown_errors.get_mut(uristring) {
-                eset.semantic = errors;
-            } else {
-                self.thrown_errors.insert(
-                    uristring.to_owned(),
-                    ErrorSet::from_semantic(errors)
-                );
-            }
-        }
-    }
-
-    // For a given document refresh preprocessing errors.
-    pub fn parse_document_and_store_errors(&mut self, uristring: &str) {
-        self.ensure_parsed_document(uristring);
-
-        let missing_includes = self.check_for_missing_include_files(uristring);
-        let errors = missing_includes.iter().map(|i| {
-            Diagnostic {
-                range: DocRange::from_srcloc(i.nl.clone()).to_range(),
-                severity: None,
-                code: None,
-                code_description: None,
-                source: Some("chialisp".to_string()),
-                message: format!("missing include file {} or path not set", decode_string(&i.filename)),
-                tags: None,
-                related_information: None,
-                data: None,
-            }
-        }).collect();
-
-        self.set_error_list(uristring, true, errors);
-    }
-
-    pub fn with_doc_and_parsed<F, G>(&mut self, uristring: &str, f: F) -> Option<G>
-    where
-        F: FnOnce(&DocData, &ParsedDoc) -> Option<G>,
-    {
-        if let (Some(d), Some(p)) = (self.get_doc(uristring), self.get_parsed(uristring)) {
-            f(&d, &p)
-        } else {
-            None
-        }
-    }
-
-    pub fn get_doc(&self, uristring: &str) -> Option<DocData> {
-        let cell: &RefCell<HashMap<String, DocData>> = self.document_collection.borrow();
-        let coll: Ref<HashMap<String, DocData>> = cell.borrow();
-        coll.get(uristring).cloned()
-    }
-
-    pub fn get_doc_keys(&self) -> Vec<String> {
-        let cell: &RefCell<HashMap<String, DocData>> = self.document_collection.borrow();
-        let coll: Ref<HashMap<String, DocData>> = cell.borrow();
-        coll.keys().cloned().collect()
-    }
-
-    pub fn get_parsed(&self, uristring: &str) -> Option<ParsedDoc> {
-        self.parsed_documents.get(uristring).cloned()
-    }
-
-    pub fn save_doc(&mut self, uristring: String, dd: DocData) {
-        let cell: &RefCell<HashMap<String, DocData>> = self.document_collection.borrow();
-        self.parsed_documents.remove(&uristring);
-        cell.replace_with(|coll| {
-            let mut repl = HashMap::new();
-            swap(&mut repl, coll);
-            repl.insert(uristring.clone(), dd);
-            repl
-        });
-    }
-
-    fn save_parse(&mut self, uristring: String, p: ParsedDoc) {
-        self.parsed_documents.insert(uristring, p);
-    }
-
-    pub fn ensure_parsed_document(&mut self, uristring: &str) {
-        let opts = Rc::new(LSPCompilerOpts::new(
-            self.log.clone(),
-            self.fs.clone(),
-            self.get_workspace_root(),
-            uristring,
-            &self.config.include_paths,
-            self.document_collection.clone(),
-        )).set_frontend_check_live(false);
-
-        if let Some(doc) = self.get_doc(uristring) {
-            let startloc = Srcloc::start(uristring);
-            let output = self
-                .parsed_documents
-                .get(uristring)
-                .cloned()
-                .unwrap_or_else(|| ParsedDoc::new(startloc));
-            let ranges = make_simple_ranges(&doc.text);
-            let mut new_helpers = reparse_subset(
-                &self.prims,
-                opts,
-                &doc.text,
-                uristring,
-                &ranges,
-                &output.compiled,
-                &output.helpers,
-            );
-
-            for (_, incfile) in new_helpers.includes.iter() {
-                if incfile.kind != IncludeKind::Include
-                    || incfile.filename == b"*standard-cl-21*"
-                    || incfile.filename == b"*standard-cl-22*"
-                {
-                    continue;
-                }
-
-                if let Ok((filename, file_body)) = get_file_content(
-                    self.log.clone(),
-                    self.fs.clone(),
-                    self.get_workspace_root(),
-                    &self.config.include_paths,
-                    &decode_string(&incfile.filename),
-                ) {
-                    if let Some(file_uri) = self
-                        .get_workspace_root()
-                        .and_then(|r| r.join(filename).to_str().map(urlify))
-                    {
-                        self.save_doc(file_uri.clone(), file_body);
-                        if let Some(p) = self.get_parsed(&file_uri) {
-                            for (hash, helper) in p.helpers.iter() {
-                                new_helpers.helpers.insert(hash.clone(), helper.clone());
-                            }
-                        }
-                    }
-                }
-            }
-
-            let new_parse =
-                combine_new_with_old_parse(uristring, &doc.text, &output, &new_helpers);
-            self.set_error_list(uristring, false, new_parse.errors.iter().map(|error| {
-                Diagnostic {
-                    range: DocRange::from_srcloc(error.0.clone()).to_range(),
-                    severity: None,
-                    code: None,
-                    code_description: None,
-                    source: Some("chialisp".to_string()),
-                    message: error.1.clone(),
-                    tags: None,
-                    related_information: None,
-                    data: None,
-                }
-            }).collect());
-
-            self.save_parse(
-                uristring.to_owned(),
-                new_parse,
-            );
-        }
-    }
-
-    pub fn get_capabilities() -> ServerCapabilities {
-        ServerCapabilities {
-            // Specify capabilities from the set:
-            // https://docs.rs/lsp-types/latest/lsp_types/struct.ServerCapabilities.html
-            definition_provider: Some(OneOf::Left(true)),
-            semantic_tokens_provider: Some(
-                SemanticTokensServerCapabilities::SemanticTokensOptions(SemanticTokensOptions {
-                    work_done_progress_options: WorkDoneProgressOptions {
-                        work_done_progress: Some(false),
-                    },
-                    legend: SemanticTokensLegend {
-                        token_types: TOKEN_TYPES.clone(),
-                        token_modifiers: TOKEN_MODIFIERS.clone(),
-                    },
-                    range: None,
-                    full: Some(SemanticTokensFullOptions::Delta { delta: Some(true) }),
-                }),
-            ),
-            text_document_sync: Some(TextDocumentSyncCapability::Kind(
-                TextDocumentSyncKind::INCREMENTAL,
-            )),
-            completion_provider: Some(CompletionOptions {
-                resolve_provider: Some(true),
-                //             trigger_characters: Some(completion_start),
-                ..Default::default()
-            }),
-            code_action_provider: Some(CodeActionProviderCapability::Options(CodeActionOptions {
-                code_action_kinds: Some(vec![
-                    CodeActionKind::QUICKFIX
-                ]),
-                work_done_progress_options: WorkDoneProgressOptions {
-                    work_done_progress: None
-                },
-                resolve_provider: None
-            })),
-            ..Default::default()
-        }
-    }
-
-    pub fn new(fs: Rc<dyn IFileReader>, log: Rc<dyn ILogWriter>, configured: bool) -> Self {
-        let clvm_prims = prims().iter().map(|(p,_)| p.clone()).collect();
-
-        LSPServiceProvider {
-            fs,
-            log,
-            init: if configured {
-                Some(InitState::Preconfig)
-            } else {
-                None
-            },
-            workspace_root_override: None,
-            config: Default::default(),
-
-            document_collection: Rc::new(RefCell::new(HashMap::new())),
-
-            parsed_documents: HashMap::new(),
-            goto_defs: HashMap::new(),
-            thrown_errors: HashMap::new(),
-
-            workspace_file_extensions_to_resync_for: vec![
-                ".clsp",
-                ".cl",
-                ".clvm",
-                ".clib",
-                ".clinc"
-            ].iter().map(|s| s.to_string()).collect(),
-            prims: clvm_prims
-        }
-    }
-
-    #[cfg(test)]
-    pub fn set_workspace_root(&mut self, root: PathBuf) {
-        self.workspace_root_override = Some(root);
-    }
-
-    #[cfg(test)]
-    pub fn set_config(&mut self, cfg: ConfigJson) {
-        self.config = cfg;
-    }
-
-    pub fn get_workspace_root(&self) -> Option<PathBuf> {
-        self.workspace_root_override
-            .as_ref()
-            .map(|x| Some(x.clone()))
-            .unwrap_or_else(|| {
-                if let Some(InitState::Initialized(init)) = &self.init {
-                    init.root_uri
-                        .as_ref()
-                        .and_then(|uri| Url::parse(uri.as_str()).ok())
-                        .and_then(|uri| uri.our_to_file_path().ok())
-                } else {
-                    None
-                }
-            })
-    }
-
-    pub fn get_relative_path(&self, target: &str) -> Option<String> {
-        if let Some(r) = self.get_workspace_root() {
-            if target == "." {
-                return Path::new(&r).to_str().map(|o| o.to_owned());
-            } else if target.len() < 2 {
-                return Path::new(&r).join(target).to_str().map(|o| o.to_owned());
-            }
-
-            let target_suffix: Vec<u8> = target.as_bytes().iter().skip(2).copied().collect();
-            Path::new(&r)
-                .join(decode_string(&target_suffix))
-                .to_str()
-                .map(|o| o.to_owned())
-        } else {
-            None
-        }
-    }
-
-    pub fn get_config_path(&self) -> Option<String> {
-        self.get_workspace_root().and_then(|r| {
-            let p = Path::new(&r).join("chialisp.json");
-            p.to_str().map(|s| s.to_owned())
-        })
-    }
-
-    // Used, but not in all configurations.
-    #[allow(dead_code)]
-    pub fn get_file(&self, filename: &str) -> Result<String, String> {
-        self.get_doc(filename)
-            .map(|d| stringify_doc(&d.text))
-            .unwrap_or_else(|| Err(format!("don't have file {}", filename)))
     }
 }
 
