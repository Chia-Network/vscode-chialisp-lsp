--- conflicted
+++ resolved
@@ -4,11 +4,7 @@
     "build": "webpack"
   },
   "devDependencies": {
-<<<<<<< HEAD
-    "webpack": "^5.76.0",
-=======
     "webpack": "^5.82.0",
->>>>>>> 3c2567b3
     "webpack-cli": "^4.10.0"
   }
 }