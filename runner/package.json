--- conflicted
+++ resolved
@@ -4,12 +4,7 @@
     "build": "webpack"
   },
   "devDependencies": {
-<<<<<<< HEAD
     "webpack": "^5.82.0",
-    "webpack-cli": "^4.10.0"
-=======
-    "webpack": "^5.74.0",
     "webpack-cli": "^5.1.1"
->>>>>>> 5645d7c3
   }
 }